--- conflicted
+++ resolved
@@ -7,15 +7,6 @@
  */
 export class BitBuf {
   /**
-<<<<<<< HEAD
-   * @param {number} lengthInBits
-   */
-  constructor(lengthInBits) {
-    const numBlocks = Math.ceil(lengthInBits / BLOCK_BITS);
-    this.blocks = new Uint32Array(numBlocks);
-    this.lengthInBits = lengthInBits;
-  }
-=======
    * Construct a new `BitBuf` containing all 0-bits.
    * @param {number} lengthInBits
  */
@@ -26,7 +17,6 @@
 
     /** @readonly */
     this.blocks = new Uint32Array(numBlocks);
->>>>>>> bc49bcd2
 
     /** @readonly */
     this.lengthInBits = lengthInBits;
